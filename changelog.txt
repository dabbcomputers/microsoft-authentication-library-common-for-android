<<<<<<< HEAD
Version v.Next
----------
- Moved broker controller and strategy classes to common for MSALCPP brokered auth.

=======
>>>>>>> 578ca27e
Version 2.0.15
-----------
- Introduces additional tests for cache resiliency
- Fixes an encoding issue faced by devices configured for Turkish locale
- Bugfix for #963: Detect Broker Process during encryption/decryption

Version 2.0.14
-----------
- Functionally identical to 2.0.13 release
- Updates Device.java PRODUCT_VERSION property for MSAL 1.5.5 release

Version 2.0.13
-----------
- Create abstract b2c login component handler
- Changes to add enrollment id to the token request in the interrupt flow
- Catch JsonSyntaxException while performing ADAL -> MSAL migration
- Close 959 - Adds authentication_scheme property to ApiEvent
- Fix MSAL issue 1096 - Documentation updates

Version 2.0.12-hf1
-----------
- Catch JsonSyntaxException when attempting to migrate ADAL cache and malformed records are found.

Version 2.0.12
-----------
- Hotfix for NPE when sub_error is null.

Version 2.0.11
-----------
- Changes to delete RT on bad_token suberror.

Version 2.0.10
-----------
- Broker Content Provider changes
- Fix a null pointer for getFragmentManager.
- FOCI support for local MSAL.
- Proguard consumer rules addition.
- Roboelectric version update.
- HttpRequest changes for MSAL CPP.

Version 2.0.9
------------
- Add constant for email scope (fix ad-accounts#1291)
- Move canUseAccountManagerOperation() to common.
- Support null 'm' & 'p' claims in SHRs (#899)
- Resolves naming issue around power optimization flag (#907)
- Changing log level of few logs to reduce noise in broker

Version 2.0.8
------------
- Fix to add the throwIfNetworkNotAvailable API back for ADAL back compat.

Version 2.0.7
------------
- This version is incompatible with ADAL due a breaking API change. It's is fixed in 2.0.8.
- Added throttling
- Added Dual Client Stack support for FoCI apps
- Added support to compress broker payload using GZIP
- Added flag to enable/disable power optimization check
- Removed check for usage stat manager to determine if network is disabled
- Project wide internal code refactoring using Lombok

Version 2.0.6
------------
- Use fixed thread pool for silent requests
- Add API ID Constants for MSAL Single Account PCA overloads
- Add event strings for FLW telemetry

Version 2.0.5
------------
- Adds support for multiple IdToken lookups in a single call when dual stacking with FoCi (common#871)
- Implements Client Clock Skew Mitigation for AT/PoP.
- ESTS telemetry V2.
- Fix for msal#963
    * onCancel callback not called when Browser is used.
- Returns MDM_REQUIRED when the user clicks on an MDM link in the webview.
- Adds dual screen support.

Version 2.0.3
------------
- Fix to use default scopes on request to determine foci app
- Fix fragment state issue (#838), (#839)

Version 2.0.2
------------
- Fix for MSAL #920, 924, 935, 940
    * Crash due to error receiving CANCEL broadcast

Version 2.0.1
------------
- Adds support for AT/PoP
- Fix for common#823
    * CANCEL_INTERACTIVE_REQUEST broadcast not working.

Version 1.0.15
------------
- Fix for msal#915
    * Incorrect id_token returned for B2C app with multiple policies
- Fix for msal#916
    * WebView calls loadUrl multiple times over lifecycle
- Fix for msal#921
    * WebView displays error when connectivity lost
- Fix for msal#904
    * AT caching logic change for scope intersection
- MSAL Enhancement: WebView zoom controls are now configurable

Version 1.0.14
------------
- Logging improvements.
- Fixed issue #770.
- Added Fragment support in WebView flow.

Version 1.0.13-hf1
------------
- Fixed issue #882 in MSAL.

Version 1.0.13
------------
- Resolving PoP backcompat issue.
- Fixed issue #859 in MSAL.

Version 1.0.12
------------
- Refactored and improved ests telemetry flush call and telemetry caching logic.
- Fixed ests telemetry memory leak.
- Added null check for optional parameter prompt.
- Added telemetry event in StorageHelper.
- Fixed cloud url returning wrong url if authority specified in configuration.
- Fixed issue #709 and #718.
- Fixed multiple cloud support in MSAL with Broker.
- Enabled MSAL-Broker communication via AccountManager.

Version 1.0.9-hf1
------------
- Hot fix release.
- Logging fixes.

Version 1.0.9
------------
- Disable command caching.

Version 1.0.8
------------
- Command caching and Throttling requests related changes.
- Client Capabilities support related changes.
- Server side telemetry changes.
- Lock the cache during read/writes.
- Fix to remove defaulting BadError on the ClientException in AdalResultAdapter.
- Add IOException translation to AdalBrokerResultAdapter.
- Fixes Telemetry thread issues and NullPointerExceptions.
- Fix WebView SDK28 issue.
- Refactor code to support FLW command migration
- Get Correlation id from Operation parameters if available.
- Fixed minor bugs as needed.
- Added more robolectric tests.
- Artifact for Broker 3.1.4 release.

Version 1.0.7
------------
MSAL GA Artifact.

Version 1.0.6
-------------
Fix Concurrent exception issue in Telemetry emit.

Version 1.0.5
-------------
- Updated MSAL version in common to 1.0.0

Version 1.0.4
-------------
- Artifact for MSAL GA
- AndroidX changes included.

Version 1.0.3
-------------
- Fix Null pointer on Authorixation Request builder.

Version 1.0.0
-------------
- Broker V2 support with MSAL
- TenantProfile support
- FLW support
- Multiple Bug Fixes.
- Initial release with MSAL GA support.

Version 0.0.20
-------------
Fix Ntlm challenge issue.

Version 0.0.18
-------------
-BugFix : Complete the auth request as cancel if the activity is destroyed

Version 0.0.17
-------------
- BugFix : Fix for foci lookup issue relative to migration
- Add clearBrokerSecretKeys() to AuthenticationSettings.

Version 0.0.15
-------------
- Bug Fix : Adding null safety check to avoid crash on EmbeddedWebViewStrategy

Version 0.0.14
-------------
- Bug fix : Read user id from the request bundle for broker silent request.
- Add shouldResolveInterrupt field to parameters.

Version 0.0.12
-------------
- Broker V2 protocol support changes for v1 parity with ADAL.
- Introduced new bound service IMicrosoftAuthService for MSAL.
- Key Transfer changes from inactive broker
- Introduced various adapters to translate betwewn broker request and responses.
- Multiple bug fixes.

Version 0.0.10
-------------
- Adds support HTTP response caching
- Bugfixes:
    * Pass claims in non-joined acquireTokenSilentCall
    * Fixes the assertion check for IntuneAppProtectionPolicyRequiredException

Version 0.0.10-alpha
-------------
- Adds support for declared non-tfp B2C authorities
- Fix setting correct id token for B2C if v1 id token is returned
- Fix incorrect parsing of not_before as Date
- V2 Broker changes with MSAL (Alpha)

Version 0.0.9
-------------
- Bugfix: Resolves COMMON/#379
    * ClientInfo must implement Serializable so that ADAL/AuthenticationResult can be serialized.
- AndroidX Interop:
    * This release will not be code signed; Jetfier & AGP < 5.1.1 are failing to compile due to tooling bugs.
    * For more information see:
        - https://issuetracker.google.com/issues/115556774
        - https://issuetracker.google.com/issues/119183822

Version 0.0.8
-------------
- Bugfix: Resolves COMMON/#343
    * Fix the discrepancy on idToken claim of Account object in v1.15.1.
- Bugfix: Resolves MSAL/#517
	* Fix the bug caused by fragment parameter when extracting the redirect url.

Version 0.0.7
-------------
- Bugfix: Resolves MSAL/#418
    * Adds client_id, redirect_uri to refresh token requests (previously missing, yielding inconsistent behavior depending on account type).

Version 0.0.6
-------------
- Bugfix: Resolves MSAL/#420
    * Corrects an issue whereby expired access tokens can be returned from the cache

Version 0.0.5
-------------
Adding support for flight and slice parameters to authorization request.
Updates for supporting authority aliasing
Added new grant_type: refresh_token
Updated authorization request base builder to include all MSAL public API properties
Change from SignedJWT to JWT to support v1
Internal class renaming for improved IntelliSense support
Access token expiry calculation now supports ext_expires_on

Version 0.0.4
--------------
Add authority AzureActiveDirectoryOAuth2 Configuration and Strategy for Sovereign and PPE cloud support.
Fix for PPE Null Cloud when discovery metadata is malformed.

Version 0.0.3
--------------
- First release: Hello, World!
- Implementation of new unified cache schema
    * Omits a read/deletion API, as not needed for initial release
    * Ships with tests, unit + instrumented
- Implementation of refactored ADAL 'classic' cache
- Initial implementation of Strategy/Provider model for token acquisition
    * Partially complete, work-in-progress
- New Logger implementation
    * Uses ThreadLocal mechanism to track correlationIds
    * Supports logging arbitrary fields/JSON
    * Separate methods for PII/OII logging
- Initial Exception model implemented
    * BaseException + Client & Service subclasses
- Substantial portions of HTTP/S networking code migrated from ADAL & MSAL to this module<|MERGE_RESOLUTION|>--- conflicted
+++ resolved
@@ -1,10 +1,12 @@
-<<<<<<< HEAD
-Version v.Next
+Version 2.1.0
 ----------
-- Moved broker controller and strategy classes to common for MSALCPP brokered auth.
-
-=======
->>>>>>> 578ca27e
+- Moved broker controller and strategy classes to common for MSAL CPP brokered auth.
+- Added support in common for Device Code Flow.
+- Added app-name, app-version headers to /auth & /token requests.
+- Added support for additional sub_errors returned by ESTS service for MSAL CPP support.
+- Added BrokerActivity to common AndroidManifest.
+- Caching in SharedPreferences now using apply() instead of synchronous commit() call.
+
 Version 2.0.15
 -----------
 - Introduces additional tests for cache resiliency
