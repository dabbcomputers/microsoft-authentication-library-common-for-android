--- conflicted
+++ resolved
@@ -22,7 +22,7 @@
             proguardFiles getDefaultProguardFile('proguard-android.txt'), 'proguard-rules.pro'
         }
     }
-<<<<<<< HEAD
+
 
     lintOptions {
         abortOnError true
@@ -33,10 +33,6 @@
         disable 'GradleDependency'
         disable 'GradleOverrides'
         disable 'OldTargetApi'
-=======
-    lintOptions {
-        abortOnError false
->>>>>>> 93776e76
     }
 }
 
