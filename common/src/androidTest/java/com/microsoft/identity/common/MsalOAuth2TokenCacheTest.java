--- conflicted
+++ resolved
@@ -327,7 +327,6 @@
     }
 
     @Test
-<<<<<<< HEAD
     public void saveTokensWithAggregationSingleEntry() throws ClientException {
         final List<ICacheRecord> result = loadTestBundleIntoCacheWithAggregation(
                 defaultTestBundleV2
@@ -472,7 +471,7 @@
         assertNull(entry2.getAccessToken());
         assertNull(entry2.getRefreshToken());
     }
-=======
+
     public void save2ArgOverloadMethodV1Compat() {
         // This test asserts that if an IdToken is returned in the v1 format (broker cases),
         // it is saved properly.
@@ -503,8 +502,6 @@
         }
         assertEquals(defaultTestBundleV1.mGeneratedIdToken, ids.get(0));
     }
-
->>>>>>> 3bc95971
 
     @Test
     public void saveTokensWithIntersect() throws Exception {
