// Copyright (c) Microsoft Corporation.
// All rights reserved.
//
// This code is licensed under the MIT License.
//
// Permission is hereby granted, free of charge, to any person obtaining a copy
// of this software and associated documentation files(the "Software"), to deal
// in the Software without restriction, including without limitation the rights
// to use, copy, modify, merge, publish, distribute, sublicense, and / or sell
// copies of the Software, and to permit persons to whom the Software is
// furnished to do so, subject to the following conditions :
//
// The above copyright notice and this permission notice shall be included in
// all copies or substantial portions of the Software.
//
// THE SOFTWARE IS PROVIDED "AS IS", WITHOUT WARRANTY OF ANY KIND, EXPRESS OR
// IMPLIED, INCLUDING BUT NOT LIMITED TO THE WARRANTIES OF MERCHANTABILITY,
// FITNESS FOR A PARTICULAR PURPOSE AND NONINFRINGEMENT. IN NO EVENT SHALL THE
// AUTHORS OR COPYRIGHT HOLDERS BE LIABLE FOR ANY CLAIM, DAMAGES OR OTHER
// LIABILITY, WHETHER IN AN ACTION OF CONTRACT, TORT OR OTHERWISE, ARISING FROM,
// OUT OF OR IN CONNECTION WITH THE SOFTWARE OR THE USE OR OTHER DEALINGS IN
// THE SOFTWARE.
package com.microsoft.identity.common.adal.internal.cache;

import android.annotation.TargetApi;
import android.content.Context;
import android.os.Build;
import android.support.test.filters.Suppress;
import android.support.test.runner.AndroidJUnit4;
import android.util.Base64;
import android.util.Log;

import com.microsoft.identity.common.adal.internal.AndroidSecretKeyEnabledHelper;
import com.microsoft.identity.common.adal.internal.AndroidTestHelper;
import com.microsoft.identity.common.adal.internal.AuthenticationSettings;

import org.junit.Before;
import org.junit.Test;
import org.junit.runner.RunWith;

import java.io.File;
import java.io.IOException;
import java.security.DigestException;
import java.security.GeneralSecurityException;
import java.security.KeyStore;

import javax.crypto.SecretKey;

import static android.support.test.InstrumentationRegistry.getInstrumentation;
import static org.junit.Assert.assertEquals;
import static org.junit.Assert.assertFalse;
import static org.junit.Assert.assertNotNull;
import static org.junit.Assert.assertTrue;

@RunWith(AndroidJUnit4.class)
public class StorageHelperTests extends AndroidSecretKeyEnabledHelper {

    private static final String TAG = "StorageHelperTests";

    private static final int MIN_SDK_VERSION = 18;

<<<<<<< HEAD
    @Before
    public void setUp() throws Exception {
        super.setUp();
    }
=======
    @Override
    @Before
    public void setUp() throws Exception {
        super.setUp();

        // Everything is on clean slate.
        final Context context = getInstrumentation().getTargetContext();
        final StorageHelper storageHelper = new StorageHelper(context);
        storageHelper.deleteKeyFile();
        storageHelper.resetKeyPairFromAndroidKeyStore();
>>>>>>> 95deb5e3

        AuthenticationSettings.INSTANCE.clearSecretKeysForTestCases();
    }
    @Test
    public void testEncryptDecrypt() throws GeneralSecurityException, IOException {
        String clearText = "SomeValue1234";
        encryptDecrypt(clearText);
    }

    @Test
    public void testEncryptDecryptNullEmpty() {

        final Context context = getInstrumentation().getTargetContext();
        final StorageHelper storageHelper = new StorageHelper(context);
        assertThrowsException(
                IllegalArgumentException.class,
                "Input is empty or null",
                new AndroidTestHelper.ThrowableRunnable() {
                    @Override
                    public void run() throws GeneralSecurityException, IOException {
                        storageHelper.encrypt(null);
                    }
                });
        assertThrowsException(
                IllegalArgumentException.class,
                "Input is empty or null",
                new AndroidTestHelper.ThrowableRunnable() {
                    @Override
                    public void run() throws GeneralSecurityException, IOException {
                        storageHelper.encrypt("");
                    }
                });

        assertThrowsException(
                IllegalArgumentException.class,
                "Input is empty or null",
                new AndroidTestHelper.ThrowableRunnable() {
                    @Override
                    public void run() throws GeneralSecurityException, IOException {
                        storageHelper.decrypt(null);
                    }
                });

        assertThrowsException(
                IllegalArgumentException.class,
                "Input is empty or null",
                new AndroidTestHelper.ThrowableRunnable() {
                    @Override
                    public void run() throws GeneralSecurityException, IOException {
                        storageHelper.decrypt("");
                    }
                });
    }

    @Test
    public void testDecryptInvalidInput() throws
            IOException, GeneralSecurityException {
        final Context context = getInstrumentation().getTargetContext();
        final StorageHelper storageHelper = new StorageHelper(context);
        assertThrowsException(
                IllegalArgumentException.class,
                "is not valid, it must be greater of equal to 0",
                new AndroidTestHelper.ThrowableRunnable() {
                    @Override
                    public void run() throws GeneralSecurityException, IOException {
                        storageHelper.decrypt("E1bad64");
                    }
                });

        assertThrowsException(
                IllegalArgumentException.class,
                "bad base-64",
                new AndroidTestHelper.ThrowableRunnable() {
                    @Override
                    public void run() throws GeneralSecurityException, IOException {
                        storageHelper.decrypt("cE1bad64");
                    }
                });

        // The following test is using the user provided key
        setSecretKeyData();
        assertThrowsException(
                DigestException.class,
                null,
                new AndroidTestHelper.ThrowableRunnable() {
                    @Override
                    public void run() throws GeneralSecurityException, IOException {
                        storageHelper.decrypt("cE1" + new String(Base64.encode(
                                "U001thatShouldFail1234567890123456789012345678901234567890"
                                        .getBytes("UTF-8"), Base64.NO_WRAP), "UTF-8"));
                    }
                });
    }

    /**
     * test different size messages
     */
    @Test
    public void testEncryptDecryptDifferentSizes() throws GeneralSecurityException, IOException {
        Log.d(TAG, "Starting testEncryptDecrypt_differentSizes");
        // try different block sizes
        final int sizeRange = 1000;
        StringBuilder buf = new StringBuilder(sizeRange);
        for (int i = 0; i < sizeRange; i++) {
            encryptDecrypt(buf.append("a").toString());
        }
        Log.d(TAG, "Finished testEncryptDecrypt_differentSizes");
    }

    private void encryptDecrypt(String clearText) throws GeneralSecurityException, IOException {
        Context context = getInstrumentation().getTargetContext();
        final StorageHelper storageHelper = new StorageHelper(context);
        String encrypted = storageHelper.encrypt(clearText);
        assertNotNull("encrypted string is not null", encrypted);
        assertFalse("encrypted string is not same as cleartext", encrypted.equals(clearText));
        String decrypted = storageHelper.decrypt(encrypted);
        assertEquals("Same as initial text", clearText, decrypted);
    }

    @Test
    public void testEncryptSameText() throws GeneralSecurityException, IOException {
        // access code
        Context context = getInstrumentation().getTargetContext();
        final StorageHelper storageHelper = new StorageHelper(context);
        String clearText = "AAAAAAAA2pILN0mn3wlYIlWk7lqOZ5qjRWXHRnqDdzsq0s4aaUVgnMQo6oXfEUYL4fAxqVQ6dXh9sMAieFDjXVhTkp3mnL2gHSnAHJFwmj9mnlgaU7kVcoujXRA3Je23PEtoqEQMQPaurakVcEl7jOsjUGWD7JdaAHsYTujd1KHoTUdBJQQ-jz4t6Cish25zn9BPocJzN56rLUqgX3dnoA1z-hY4FS_EIn_Xdvqnil29t4etVHLDZD5RJbc5R3p5MaUKqPBF8sAQvJcgW-f9ebPHzO8L87RrsVNu4keagKmOnP139KSuORBhNaD57nmEvecJWtWTIAA&redirect_uri=https%3a%2f%2fworkaad.com%2fdemoclient1&client_id=dba19db4-53de-441d-9c63-da8d6f229e5a";
        Log.d(TAG, "Starting testEncryptSameText");
        String encrypted = storageHelper.encrypt(clearText);
        String encrypted2 = storageHelper.encrypt(clearText);
        String encrypted3 = storageHelper.encrypt(clearText);

        assertNotNull("encrypted string is not null", encrypted);
        assertFalse("encrypted string is not same as cleartext", encrypted.equals(clearText));
        assertFalse("encrypted string is not same as another encrypted call",
                encrypted.equals(encrypted2));
        assertFalse("encrypted string is not same as another encrypted call",
                encrypted.equals(encrypted3));

        String decrypted = storageHelper.decrypt(encrypted);
        String decrypted2 = storageHelper.decrypt(encrypted);
        String decrypted3 = storageHelper.decrypt(encrypted);
        assertEquals("Same as initial text", clearText, decrypted);
        assertEquals("Same as initial text", decrypted, decrypted2);
        assertEquals("Same as initial text", decrypted, decrypted3);
        Log.d(TAG, "Finished testEncryptSameText");
    }

    @Test
    public void testTampering() throws GeneralSecurityException, IOException {
        final Context context = getInstrumentation().getTargetContext();
        final StorageHelper storageHelper = new StorageHelper(context);
        String clearText = "AAAAAAAA2pILN0mn3wlYIlWk7lqOZ5qjRWXH";
        String encrypted = storageHelper.encrypt(clearText);
        assertNotNull("encrypted string is not null", encrypted);
        assertFalse("encrypted string is not same as cleartext", encrypted.equals(clearText));

        String decrypted = storageHelper.decrypt(encrypted);
        assertTrue("Same without Tampering", decrypted.equals(clearText));
        final String flagVersion = encrypted.substring(0, 3);
        final byte[] bytes = Base64.decode(encrypted.substring(3), Base64.DEFAULT);
        final int randomlyChosenByte = 15;
        bytes[randomlyChosenByte]++;
        final String modified = new String(Base64.encode(bytes, Base64.NO_WRAP), "UTF-8");
        assertThrowsException(DigestException.class, null, new ThrowableRunnable() {
            @Override
            public void run() throws Exception {
                storageHelper.decrypt(flagVersion + modified);
            }
        });
    }

    /**
     * Make sure that version sets correctly. It needs to be tested at different
     * emulator(18 and before 18).
     */
    @Test
    public void testVersion() throws GeneralSecurityException, IOException {

        final Context context = getInstrumentation().getTargetContext();
        final StorageHelper storageHelper = new StorageHelper(context);
        String value = "anvaERSgvhdfgkhrebgagagfdgadfgaadfgadfgadfg435gerhawdeADFGb #$%#gf3$%1234";
        String encrypted = storageHelper.encrypt(value);
        final int knownEncryptedSubstringStart = 1;
        final int knownEncryptedSubstringEnd = 3;
        String encodeVersion = encrypted.substring(knownEncryptedSubstringStart, knownEncryptedSubstringEnd);
        assertEquals("Encode version is same", "E1", encodeVersion);
        final byte[] bytes = Base64.decode(encrypted.substring(3), Base64.DEFAULT);

        // get key version used for this data. If user upgraded to different
        // API level, data needs to be updated
        final int keyVersionLength = 4;
        String keyVersionCheck = new String(bytes, 0, keyVersionLength, "UTF-8");
        Log.v(TAG, "Key version check:" + keyVersionCheck);
        if (Build.VERSION.SDK_INT < MIN_SDK_VERSION || AuthenticationSettings.INSTANCE.getSecretKeyData() != null) {
            assertEquals("It should use user defined", "U001", keyVersionCheck);
        } else {
            assertEquals("It should use user defined", "A001", keyVersionCheck);
        }
    }


    //Github issue #580. Suppress this unit test as we cannot make it work consistently.
    @Suppress
    @TargetApi(MIN_SDK_VERSION)
    @Test
    public void testKeyPair() throws
            GeneralSecurityException, IOException {
        if (Build.VERSION.SDK_INT < MIN_SDK_VERSION) {
            return;
        }
        final Context context = getInstrumentation().getTargetContext();
        final StorageHelper storageHelper = new StorageHelper(context);
        SecretKey kp = storageHelper.loadSecretKeyForEncryption();

        assertNotNull("Keypair is not null", kp);

        KeyStore keyStore = KeyStore.getInstance("AndroidKeyStore");
        keyStore.load(null);
        assertTrue("Keystore has the alias", keyStore.containsAlias("AdalKey"));
    }

    @TargetApi(MIN_SDK_VERSION)
    @Test
    public void testKeyPairAndroidKeyStore() throws
            GeneralSecurityException, IOException {
        if (Build.VERSION.SDK_INT < MIN_SDK_VERSION) {
            return;
        }
        final Context context = getInstrumentation().getTargetContext();
        final StorageHelper storageHelper = new StorageHelper(context);
<<<<<<< HEAD
        SecretKey kp = storageHelper.loadSecretKeyForEncryption(StorageHelper.VERSION_ANDROID_KEY_STORE);
=======
        SecretKey kp = storageHelper.generateKeyStoreEncryptedKey();
>>>>>>> 95deb5e3

        assertNotNull("Keypair is not null", kp);

        KeyStore keyStore = KeyStore.getInstance("AndroidKeyStore");
        keyStore.load(null);
        assertTrue("Keystore has the alias", keyStore.containsAlias("AdalKey"));
    }

    @TargetApi(MIN_SDK_VERSION)
    @Test
    public void testMigration() throws
            GeneralSecurityException, IOException {
        if (Build.VERSION.SDK_INT < MIN_SDK_VERSION) {
            return;
        }
        final Context context = getInstrumentation().getTargetContext();
        final StorageHelper storageHelper = new StorageHelper(context);
        setSecretKeyData();
        String expectedDecrypted = "SomeValue1234";
        String encryptedInAPI17 = "cE1VTAwMb4ChefrTHHblCg0DYaK1UR456nW3q6+hqA9Cs2uB+bqcfsLzukiI+KOCdBGJV+JqhRJHBIDCOl68TYkLQAz65g=";
        String decrypted = storageHelper.decrypt(encryptedInAPI17);
        assertEquals("Expected clear text as same", expectedDecrypted, decrypted);
    }

    @TargetApi(MIN_SDK_VERSION)
    @Test
    public void testGetSecretKeyFromAndroidKeyStore() throws IOException, GeneralSecurityException {

        if (Build.VERSION.SDK_INT < MIN_SDK_VERSION) {
            return;
        }

        final Context context = getInstrumentation().getTargetContext();
        final StorageHelper storageHelper = new StorageHelper(context);

        File keyFile = new File(context.getDir(context.getPackageName(),
                Context.MODE_PRIVATE), "adalks");
        if (keyFile.exists()) {
            keyFile.delete();
        }

        SecretKey key = storageHelper.loadSecretKeyForEncryption();
        assertNotNull("Key is not null", key);

        SecretKey key2 = storageHelper.loadSecretKeyForEncryption();
        Log.d(TAG, "Key1:" + key.toString());
        Log.d(TAG, "Key1:" + key2.toString());
        assertTrue("Key info is same", key.toString().equals(key2.toString()));
    }

<<<<<<< HEAD
=======
    private void setMockBrokerSecretKeys() throws NoSuchAlgorithmException, UnsupportedEncodingException, InvalidKeySpecException {
        final Map<String, byte[]> secretKeys = new HashMap<String, byte[]>(2);
        final SecretKeyFactory keyFactory = SecretKeyFactory.getInstance("PBEWithSHA256And256BitAES-CBC-BC");

        final SecretKey authAppTempkey = keyFactory.generateSecret(new PBEKeySpec("mock-password".toCharArray(), "AZURE_AUTHENTICATOR_APP_SALT".getBytes("UTF-8"), 100, 256));
        final SecretKey authAppSecretKey = new SecretKeySpec(authAppTempkey.getEncoded(), "AES");
        secretKeys.put(AuthenticationConstants.Broker.AZURE_AUTHENTICATOR_APP_PACKAGE_NAME, authAppSecretKey.getEncoded());

        final SecretKey cpTempkey = keyFactory.generateSecret(new PBEKeySpec("mock-password".toCharArray(), "COMPANY_PORTAL_APP_SALT".getBytes("UTF-8"), 100, 256));
        final SecretKey cpSecretKey = new SecretKeySpec(cpTempkey.getEncoded(), "AES");
        secretKeys.put(AuthenticationConstants.Broker.COMPANY_PORTAL_APP_PACKAGE_NAME, cpSecretKey.getEncoded());

        AuthenticationSettings.INSTANCE.setBrokerSecretKeys(secretKeys);
    }

    // Encrypt with legacy key, then try decrypting. The decryption code should be smart enough to figure that out.
    @Test
    public void testDecryptingLegacyAuthAppKey() throws GeneralSecurityException, IOException {

        setMockBrokerSecretKeys();

        class LegacyStorageHelperMock extends StorageHelper {
            public LegacyStorageHelperMock(@NonNull Context context) {
                super(context);
            }

            @Override
            protected String getPackageName() {
                return AuthenticationConstants.Broker.AZURE_AUTHENTICATOR_APP_PACKAGE_NAME;
            }
        }

        final Context context = getInstrumentation().getTargetContext();
        final LegacyStorageHelperMock legacyStorageHelperMock = new LegacyStorageHelperMock(context);

        final String authAppKey = Base64.encodeToString(new SecretKeySpec(AuthenticationSettings.INSTANCE.getBrokerSecretKeys().get(AuthenticationConstants.Broker.AZURE_AUTHENTICATOR_APP_PACKAGE_NAME), "AES").getEncoded(), Base64.DEFAULT);
        final String encryptionKey = Base64.encodeToString(legacyStorageHelperMock.loadSecretKeyForEncryption().getEncoded(), Base64.DEFAULT);
        assertTrue("AuthApp key is used for encryption." ,authAppKey.equals(encryptionKey));

        String expectedDecrypted = "SomeValue1234";
        assertTrue("Data is not encrypted", legacyStorageHelperMock.getEncryptionType(expectedDecrypted) == StorageHelper.EncryptionType.UNENCRYPTED);

        String legacyEncryptedKey = legacyStorageHelperMock.encrypt(expectedDecrypted);
        assertTrue("Data is encrypted with legacy key", legacyStorageHelperMock.getEncryptionType(legacyEncryptedKey) == StorageHelper.EncryptionType.USER_DEFINED);

        String decryptedLegacyKey = legacyStorageHelperMock.decrypt(legacyEncryptedKey);
        assertTrue("Decrypted data is same", expectedDecrypted.equals(decryptedLegacyKey));
    }

    @Test
    public void testDecryptingLegacyCPKey() throws GeneralSecurityException, IOException {

        setMockBrokerSecretKeys();

        class LegacyStorageHelperMock extends StorageHelper {
            public LegacyStorageHelperMock(@NonNull Context context) {
                super(context);
            }

            @Override
            protected String getPackageName() {
                return AuthenticationConstants.Broker.COMPANY_PORTAL_APP_PACKAGE_NAME;
            }
        }

        final Context context = getInstrumentation().getTargetContext();
        final LegacyStorageHelperMock legacyStorageHelperMock = new LegacyStorageHelperMock(context);

        final String authAppKey = Base64.encodeToString(new SecretKeySpec(AuthenticationSettings.INSTANCE.getBrokerSecretKeys().get(AuthenticationConstants.Broker.COMPANY_PORTAL_APP_PACKAGE_NAME), "AES").getEncoded(), Base64.DEFAULT);
        final String encryptionKey = Base64.encodeToString(legacyStorageHelperMock.loadSecretKeyForEncryption().getEncoded(), Base64.DEFAULT);
        assertTrue("CP key is used for encryption." ,authAppKey.equals(encryptionKey));

        String expectedDecrypted = "SomeValue1234";
        assertTrue("Data is not encrypted", legacyStorageHelperMock.getEncryptionType(expectedDecrypted) == StorageHelper.EncryptionType.UNENCRYPTED);

        String legacyEncryptedKey = legacyStorageHelperMock.encrypt(expectedDecrypted);
        assertTrue("Data is encrypted with legacy key", legacyStorageHelperMock.getEncryptionType(legacyEncryptedKey) == StorageHelper.EncryptionType.USER_DEFINED);

        String decryptedLegacyKey = legacyStorageHelperMock.decrypt(legacyEncryptedKey);
        assertTrue("Decrypted data is same", expectedDecrypted.equals(decryptedLegacyKey));
    }

    @Test
    public void testDecryptingWithADALUserDefinedKey() throws IOException, GeneralSecurityException {

        final SecretKeyFactory keyFactory = SecretKeyFactory.getInstance("PBEWithSHA256And256BitAES-CBC-BC");
        final SecretKey tempkey = keyFactory.generateSecret(new PBEKeySpec("mock-password".toCharArray(), "mock-byte-code-for-salt".getBytes("UTF-8"), 100, 256));
        final SecretKey secretKey = new SecretKeySpec(tempkey.getEncoded(), "AES");
        AuthenticationSettings.INSTANCE.setSecretKey(secretKey.getEncoded());

        class StorageHelperMock extends StorageHelper {
            public StorageHelperMock(@NonNull Context context) {
                super(context);
            }

            @Override
            protected String getPackageName() {
                // Simulate the case where CP is doing Local ADAL auth.
                return AuthenticationConstants.Broker.COMPANY_PORTAL_APP_PACKAGE_NAME;
            }
        }

        final Context context = getInstrumentation().getTargetContext();
        final StorageHelperMock storageHelperMock = new StorageHelperMock(context);

        String unencryptedValue = "SomeValue1234";
        String encryptedValue = storageHelperMock.encrypt(unencryptedValue);

        assertTrue("Encrypted with user defined key", storageHelperMock.getEncryptionType(encryptedValue) == StorageHelper.EncryptionType.USER_DEFINED);

        List<StorageHelper.KeyType> keyTypeList = storageHelperMock.getKeysForDecryptionType(encryptedValue, AuthenticationConstants.Broker.COMPANY_PORTAL_APP_PACKAGE_NAME);

        assertTrue("Expected 1 keyType", keyTypeList.size() == 1);
        assertTrue("The first key should be user defined key", keyTypeList.get(0) == StorageHelper.KeyType.ADAL_USER_DEFINED_KEY);

        String decryptedValue = storageHelperMock.decrypt(encryptedValue);

        assertTrue("Decrypted data is same", decryptedValue.equals(unencryptedValue));
    }

    @Test
    public void testDecryptingWithADALKeyStoreKey() throws IOException, GeneralSecurityException {

        final Context context = getInstrumentation().getTargetContext();
        final StorageHelper storageHelper = new StorageHelper(context);

        String unencryptedValue = "SomeValue1234";
        String encryptedValue = storageHelper.encrypt(unencryptedValue);

        assertTrue("Encrypted with keystore key", storageHelper.getEncryptionType(encryptedValue) == StorageHelper.EncryptionType.ANDROID_KEY_STORE);

        List<StorageHelper.KeyType> keyTypeList = storageHelper.getKeysForDecryptionType(encryptedValue, "MOCK_ADAL_APP");

        assertTrue("Expected 1 keyType", keyTypeList.size() == 1);
        assertTrue("The first key should be keystore encrypted key", keyTypeList.get(0) == StorageHelper.KeyType.KEYSTORE_ENCRYPTED_KEY);

        String decryptedValue = storageHelper.decrypt(encryptedValue);

        assertTrue("Decrypted data is same", decryptedValue.equals(unencryptedValue));
    }

    @Test
    public void testSecretKeySerialization() throws UnsupportedEncodingException {
        final Context context = getInstrumentation().getTargetContext();
        final StorageHelper storageHelper = new StorageHelper(context);

        final String keyString = "ABCDEFGH";
        final SecretKey key = new SecretKeySpec(Base64.decode(keyString.getBytes(AuthenticationConstants.ENCODING_UTF8), Base64.DEFAULT), "AES");
        final SecretKey anotherKey = new SecretKeySpec(Base64.decode("RANDOM".getBytes(AuthenticationConstants.ENCODING_UTF8), Base64.DEFAULT), "AES");

        final String serializedKey = storageHelper.serializeSecretKey(key);
        final SecretKey deserializedKey = storageHelper.deserializeSecretKey(serializedKey);

        assertTrue("keys are matching.", deserializedKey.equals(key));
        assertFalse("keys should not be matching.", deserializedKey.equals(anotherKey));
    }
>>>>>>> 95deb5e3
}<|MERGE_RESOLUTION|>--- conflicted
+++ resolved
@@ -25,13 +25,14 @@
 import android.annotation.TargetApi;
 import android.content.Context;
 import android.os.Build;
-import android.support.test.filters.Suppress;
+import android.support.annotation.NonNull;
 import android.support.test.runner.AndroidJUnit4;
 import android.util.Base64;
 import android.util.Log;
 
 import com.microsoft.identity.common.adal.internal.AndroidSecretKeyEnabledHelper;
 import com.microsoft.identity.common.adal.internal.AndroidTestHelper;
+import com.microsoft.identity.common.adal.internal.AuthenticationConstants;
 import com.microsoft.identity.common.adal.internal.AuthenticationSettings;
 
 import org.junit.Before;
@@ -40,11 +41,19 @@
 
 import java.io.File;
 import java.io.IOException;
-import java.security.DigestException;
+import java.io.UnsupportedEncodingException;
 import java.security.GeneralSecurityException;
 import java.security.KeyStore;
+import java.security.NoSuchAlgorithmException;
+import java.security.spec.InvalidKeySpecException;
+import java.util.HashMap;
+import java.util.List;
+import java.util.Map;
 
 import javax.crypto.SecretKey;
+import javax.crypto.SecretKeyFactory;
+import javax.crypto.spec.PBEKeySpec;
+import javax.crypto.spec.SecretKeySpec;
 
 import static android.support.test.InstrumentationRegistry.getInstrumentation;
 import static org.junit.Assert.assertEquals;
@@ -59,12 +68,6 @@
 
     private static final int MIN_SDK_VERSION = 18;
 
-<<<<<<< HEAD
-    @Before
-    public void setUp() throws Exception {
-        super.setUp();
-    }
-=======
     @Override
     @Before
     public void setUp() throws Exception {
@@ -75,10 +78,10 @@
         final StorageHelper storageHelper = new StorageHelper(context);
         storageHelper.deleteKeyFile();
         storageHelper.resetKeyPairFromAndroidKeyStore();
->>>>>>> 95deb5e3
 
         AuthenticationSettings.INSTANCE.clearSecretKeysForTestCases();
     }
+
     @Test
     public void testEncryptDecrypt() throws GeneralSecurityException, IOException {
         String clearText = "SomeValue1234";
@@ -130,46 +133,6 @@
                 });
     }
 
-    @Test
-    public void testDecryptInvalidInput() throws
-            IOException, GeneralSecurityException {
-        final Context context = getInstrumentation().getTargetContext();
-        final StorageHelper storageHelper = new StorageHelper(context);
-        assertThrowsException(
-                IllegalArgumentException.class,
-                "is not valid, it must be greater of equal to 0",
-                new AndroidTestHelper.ThrowableRunnable() {
-                    @Override
-                    public void run() throws GeneralSecurityException, IOException {
-                        storageHelper.decrypt("E1bad64");
-                    }
-                });
-
-        assertThrowsException(
-                IllegalArgumentException.class,
-                "bad base-64",
-                new AndroidTestHelper.ThrowableRunnable() {
-                    @Override
-                    public void run() throws GeneralSecurityException, IOException {
-                        storageHelper.decrypt("cE1bad64");
-                    }
-                });
-
-        // The following test is using the user provided key
-        setSecretKeyData();
-        assertThrowsException(
-                DigestException.class,
-                null,
-                new AndroidTestHelper.ThrowableRunnable() {
-                    @Override
-                    public void run() throws GeneralSecurityException, IOException {
-                        storageHelper.decrypt("cE1" + new String(Base64.encode(
-                                "U001thatShouldFail1234567890123456789012345678901234567890"
-                                        .getBytes("UTF-8"), Base64.NO_WRAP), "UTF-8"));
-                    }
-                });
-    }
-
     /**
      * test different size messages
      */
@@ -238,7 +201,7 @@
         final int randomlyChosenByte = 15;
         bytes[randomlyChosenByte]++;
         final String modified = new String(Base64.encode(bytes, Base64.NO_WRAP), "UTF-8");
-        assertThrowsException(DigestException.class, null, new ThrowableRunnable() {
+        assertThrowsException(GeneralSecurityException.class, null, new ThrowableRunnable() {
             @Override
             public void run() throws Exception {
                 storageHelper.decrypt(flagVersion + modified);
@@ -275,27 +238,6 @@
         }
     }
 
-
-    //Github issue #580. Suppress this unit test as we cannot make it work consistently.
-    @Suppress
-    @TargetApi(MIN_SDK_VERSION)
-    @Test
-    public void testKeyPair() throws
-            GeneralSecurityException, IOException {
-        if (Build.VERSION.SDK_INT < MIN_SDK_VERSION) {
-            return;
-        }
-        final Context context = getInstrumentation().getTargetContext();
-        final StorageHelper storageHelper = new StorageHelper(context);
-        SecretKey kp = storageHelper.loadSecretKeyForEncryption();
-
-        assertNotNull("Keypair is not null", kp);
-
-        KeyStore keyStore = KeyStore.getInstance("AndroidKeyStore");
-        keyStore.load(null);
-        assertTrue("Keystore has the alias", keyStore.containsAlias("AdalKey"));
-    }
-
     @TargetApi(MIN_SDK_VERSION)
     @Test
     public void testKeyPairAndroidKeyStore() throws
@@ -305,11 +247,7 @@
         }
         final Context context = getInstrumentation().getTargetContext();
         final StorageHelper storageHelper = new StorageHelper(context);
-<<<<<<< HEAD
-        SecretKey kp = storageHelper.loadSecretKeyForEncryption(StorageHelper.VERSION_ANDROID_KEY_STORE);
-=======
         SecretKey kp = storageHelper.generateKeyStoreEncryptedKey();
->>>>>>> 95deb5e3
 
         assertNotNull("Keypair is not null", kp);
 
@@ -325,6 +263,7 @@
         if (Build.VERSION.SDK_INT < MIN_SDK_VERSION) {
             return;
         }
+
         final Context context = getInstrumentation().getTargetContext();
         final StorageHelper storageHelper = new StorageHelper(context);
         setSecretKeyData();
@@ -360,8 +299,6 @@
         assertTrue("Key info is same", key.toString().equals(key2.toString()));
     }
 
-<<<<<<< HEAD
-=======
     private void setMockBrokerSecretKeys() throws NoSuchAlgorithmException, UnsupportedEncodingException, InvalidKeySpecException {
         final Map<String, byte[]> secretKeys = new HashMap<String, byte[]>(2);
         final SecretKeyFactory keyFactory = SecretKeyFactory.getInstance("PBEWithSHA256And256BitAES-CBC-BC");
@@ -399,7 +336,7 @@
 
         final String authAppKey = Base64.encodeToString(new SecretKeySpec(AuthenticationSettings.INSTANCE.getBrokerSecretKeys().get(AuthenticationConstants.Broker.AZURE_AUTHENTICATOR_APP_PACKAGE_NAME), "AES").getEncoded(), Base64.DEFAULT);
         final String encryptionKey = Base64.encodeToString(legacyStorageHelperMock.loadSecretKeyForEncryption().getEncoded(), Base64.DEFAULT);
-        assertTrue("AuthApp key is used for encryption." ,authAppKey.equals(encryptionKey));
+        assertTrue("AuthApp key is used for encryption.", authAppKey.equals(encryptionKey));
 
         String expectedDecrypted = "SomeValue1234";
         assertTrue("Data is not encrypted", legacyStorageHelperMock.getEncryptionType(expectedDecrypted) == StorageHelper.EncryptionType.UNENCRYPTED);
@@ -432,7 +369,7 @@
 
         final String authAppKey = Base64.encodeToString(new SecretKeySpec(AuthenticationSettings.INSTANCE.getBrokerSecretKeys().get(AuthenticationConstants.Broker.COMPANY_PORTAL_APP_PACKAGE_NAME), "AES").getEncoded(), Base64.DEFAULT);
         final String encryptionKey = Base64.encodeToString(legacyStorageHelperMock.loadSecretKeyForEncryption().getEncoded(), Base64.DEFAULT);
-        assertTrue("CP key is used for encryption." ,authAppKey.equals(encryptionKey));
+        assertTrue("CP key is used for encryption.", authAppKey.equals(encryptionKey));
 
         String expectedDecrypted = "SomeValue1234";
         assertTrue("Data is not encrypted", legacyStorageHelperMock.getEncryptionType(expectedDecrypted) == StorageHelper.EncryptionType.UNENCRYPTED);
@@ -518,5 +455,4 @@
         assertTrue("keys are matching.", deserializedKey.equals(key));
         assertFalse("keys should not be matching.", deserializedKey.equals(anotherKey));
     }
->>>>>>> 95deb5e3
 }