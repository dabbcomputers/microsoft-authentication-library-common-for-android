--- conflicted
+++ resolved
@@ -126,13 +126,7 @@
 
             // Optional
             refreshToken.setFamilyId(response.getFamilyId());
-<<<<<<< HEAD
-            refreshToken.setUsername(getUsername(response));
-            //TODO the scope in MSAL is a set of String.
             refreshToken.setTarget(StringUtil.convertSetToString(request.getScope(), " "));
-=======
-            refreshToken.setTarget(request.getScope());
->>>>>>> 7e3bb992
             refreshToken.setClientInfo(response.getClientInfo());
 
             // TODO are these needed? Expected?
