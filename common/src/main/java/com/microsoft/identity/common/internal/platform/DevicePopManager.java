--- conflicted
+++ resolved
@@ -392,11 +392,7 @@
         final String errCode;
 
         try {
-<<<<<<< HEAD
             return mKeyStore.getCreationDate(mKeyAlias);
-=======
-            return mKeyStore.getCreationDate(KEYSTORE_ENTRY_ALIAS);
->>>>>>> 3e9ccec6
         } catch (final KeyStoreException e) {
             exception = e;
             errCode = KEYSTORE_NOT_INITIALIZED;
@@ -538,42 +534,25 @@
 
     @Override
     public @NonNull
-<<<<<<< HEAD
-    String sign(@NonNull final String alg,
-                @NonNull final String input) throws ClientException {
-=======
     String sign(@NonNull final SigningAlgorithm alg,
                 @NonNull final String input) throws ClientException {
         final String methodName = ":sign";
->>>>>>> 3e9ccec6
         final Exception exception;
         final String errCode;
 
         try {
             final byte[] inputBytesToSign = input.getBytes(ENCODING_UTF8);
-<<<<<<< HEAD
             final KeyStore.Entry keyEntry = mKeyStore.getEntry(mKeyAlias, null);
-
-            if (!(keyEntry instanceof KeyStore.PrivateKeyEntry)) {
-                Logger.warn(
-                        TAG + ":sign",
-=======
-            final KeyStore.Entry keyEntry = mKeyStore.getEntry(KEYSTORE_ENTRY_ALIAS, null);
 
             if (!(keyEntry instanceof KeyStore.PrivateKeyEntry)) {
                 Logger.warn(
                         TAG + methodName,
->>>>>>> 3e9ccec6
                         PRIVATE_KEY_NOT_FOUND
                 );
                 throw new ClientException(INVALID_KEY_MISSING);
             }
 
-<<<<<<< HEAD
-            final Signature signature = Signature.getInstance(alg);
-=======
             final Signature signature = Signature.getInstance(alg.toString());
->>>>>>> 3e9ccec6
             signature.initSign(((KeyStore.PrivateKeyEntry) keyEntry).getPrivateKey());
             signature.update(inputBytesToSign);
             final byte[] signedBytes = signature.sign();
@@ -614,44 +593,26 @@
     }
 
     @Override
-<<<<<<< HEAD
-    public boolean verify(@NonNull final String alg,
-                          @NonNull final String plainText,
-                          @NonNull final String signatureStr) {
-=======
     public boolean verify(@NonNull final SigningAlgorithm alg,
                           @NonNull final String plainText,
                           @NonNull final String signatureStr) {
         final String methodName = ":verify";
->>>>>>> 3e9ccec6
         final String errCode;
         final Exception exception;
 
         try {
             final byte[] inputBytesToVerify = plainText.getBytes(ENCODING_UTF8);
-<<<<<<< HEAD
             final KeyStore.Entry keyEntry = mKeyStore.getEntry(mKeyAlias, null);
-
-            if (!(keyEntry instanceof KeyStore.PrivateKeyEntry)) {
-                Logger.warn(
-                        TAG + ":verify",
-=======
-            final KeyStore.Entry keyEntry = mKeyStore.getEntry(KEYSTORE_ENTRY_ALIAS, null);
 
             if (!(keyEntry instanceof KeyStore.PrivateKeyEntry)) {
                 Logger.warn(
                         TAG + methodName,
->>>>>>> 3e9ccec6
                         PRIVATE_KEY_NOT_FOUND
                 );
                 return false;
             }
 
-<<<<<<< HEAD
-            final Signature signature = Signature.getInstance(alg);
-=======
             final Signature signature = Signature.getInstance(alg.toString());
->>>>>>> 3e9ccec6
             signature.initVerify(((KeyStore.PrivateKeyEntry) keyEntry).getCertificate());
             signature.update(inputBytesToVerify);
             final byte[] signatureBytes = Base64.decode(signatureStr, Base64.DEFAULT);
@@ -688,11 +649,8 @@
     @Override
     public @NonNull
     String getPublicKey(@NonNull final PublicKeyFormat format) throws ClientException {
-<<<<<<< HEAD
-=======
         final String methodName = ":getPublicKey";
 
->>>>>>> 3e9ccec6
         switch (format) {
             case X_509_SubjectPublicKeyInfo_ASN_1:
                 return getX509SubjectPublicKeyInfo();
@@ -706,11 +664,7 @@
                 );
 
                 Logger.error(
-<<<<<<< HEAD
-                        TAG + ":getPublicKey",
-=======
                         TAG + methodName,
->>>>>>> 3e9ccec6
                         errMsg,
                         clientException
                 );
@@ -758,11 +712,7 @@
         final String errCode;
 
         try {
-<<<<<<< HEAD
             final KeyStore.Entry keyEntry = mKeyStore.getEntry(mKeyAlias, null);
-=======
-            final KeyStore.Entry keyEntry = mKeyStore.getEntry(KEYSTORE_ENTRY_ALIAS, null);
->>>>>>> 3e9ccec6
             final KeyPair rsaKeyPair = getKeyPairForEntry(keyEntry);
             final PublicKey publicKey = rsaKeyPair.getPublic();
             final byte[] publicKeybytes = publicKey.getEncoded();
