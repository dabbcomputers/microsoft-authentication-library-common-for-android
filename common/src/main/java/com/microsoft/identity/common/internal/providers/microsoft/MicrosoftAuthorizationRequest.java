// Copyright (c) Microsoft Corporation.
// All rights reserved.
//
// This code is licensed under the MIT License.
//
// Permission is hereby granted, free of charge, to any person obtaining a copy
// of this software and associated documentation files(the "Software"), to deal
// in the Software without restriction, including without limitation the rights
// to use, copy, modify, merge, publish, distribute, sublicense, and / or sell
// copies of the Software, and to permit persons to whom the Software is
// furnished to do so, subject to the following conditions :
//
// The above copyright notice and this permission notice shall be included in
// all copies or substantial portions of the Software.
//
// THE SOFTWARE IS PROVIDED "AS IS", WITHOUT WARRANTY OF ANY KIND, EXPRESS OR
// IMPLIED, INCLUDING BUT NOT LIMITED TO THE WARRANTIES OF MERCHANTABILITY,
// FITNESS FOR A PARTICULAR PURPOSE AND NONINFRINGEMENT. IN NO EVENT SHALL THE
// AUTHORS OR COPYRIGHT HOLDERS BE LIABLE FOR ANY CLAIM, DAMAGES OR OTHER
// LIABILITY, WHETHER IN AN ACTION OF CONTRACT, TORT OR OTHERWISE, ARISING FROM,
// OUT OF OR IN CONNECTION WITH THE SOFTWARE OR THE USE OR OTHER DEALINGS IN
// THE SOFTWARE.
package com.microsoft.identity.common.internal.providers.microsoft;

import android.net.Uri;
import android.os.Build;
import android.util.Base64;
import android.util.Pair;

import com.google.gson.annotations.Expose;
import com.google.gson.annotations.SerializedName;
import com.microsoft.identity.common.internal.logging.Logger;
import com.microsoft.identity.common.internal.net.ObjectMapper;
import com.microsoft.identity.common.internal.providers.microsoft.azureactivedirectory.AzureActiveDirectorySlice;
import com.microsoft.identity.common.internal.providers.oauth2.AuthorizationRequest;
import com.microsoft.identity.common.internal.providers.oauth2.PkceChallenge;
import com.microsoft.identity.common.internal.util.StringUtil;

import java.io.UnsupportedEncodingException;
import java.net.URL;
import java.nio.charset.Charset;
import java.util.HashMap;
import java.util.Map;
import java.util.UUID;

public abstract class MicrosoftAuthorizationRequest<T extends MicrosoftAuthorizationRequest<T>> extends AuthorizationRequest<T> {
    /**
     * Serial version id.
     */
    private static final long serialVersionUID = 6873634931996113294L;

    private static final String TAG = MicrosoftAuthorizationRequest.class.getSimpleName();
    /**
     * String for the instance aware extra query parameter.
     */
    public static final String INSTANCE_AWARE = "instance_aware";

    /**
     * Required.
     */
    private transient URL mAuthority; //Not going to be serialized into request url parameters

    /**
     * Can be used to pre-fill the username/email address field of the sign-in page for the user, if you know their username ahead of time.
     */
    @SerializedName("login_hint")
    private String mLoginHint;

    /**
     * Correlation ID.
     */
    @Expose()
    @SerializedName("client-request-id")
    private UUID mCorrelationId;

    /**
     * Used to secure authorization code grants via Proof Key for Code Exchange (PKCE) from a native client.
     */
    private transient PkceChallenge mPkceChallenge;

    @SerializedName("code_challenge")
    private String mCodeChallenge;

    @SerializedName("code_challenge_method")
    private String mCodeChallengeMethod;

    /**
     * The version of the calling library.
     */
    @Expose()
    @SerializedName("x-client-Ver")
    private String mLibraryVersion;

    @Expose()
    @SerializedName("x-client-SKU")
    private String mLibraryName;

    @Expose()
    @SerializedName("x-client-OS")
    private String mDiagnosticOS;

    @Expose()
    @SerializedName("x-client-CPU")
    private String mDiagnosticCPU;

    @Expose()
    @SerializedName("x-client-DM")
    private String mDiagnosticDM;

<<<<<<< HEAD
    @Expose()
    @SerializedName("instance_aware")
=======
    @SerializedName(INSTANCE_AWARE)
>>>>>>> 127e22a4
    private Boolean mMultipleCloudAware;

    protected transient AzureActiveDirectorySlice mSlice;

    protected transient Map<String, String> mFlightParameters;

    /**
     * Constructor of MicrosoftAuthorizationRequest.
     */
    protected MicrosoftAuthorizationRequest(final Builder builder) {
        super(builder);
        mAuthority = builder.mAuthority;
        mLoginHint = builder.mLoginHint;
        mCorrelationId = builder.mCorrelationId;

        mPkceChallenge = PkceChallenge.newPkceChallenge();
        mCodeChallengeMethod = mPkceChallenge.getCodeChallengeMethod();
        mCodeChallenge = mPkceChallenge.getCodeChallenge();
        mState = generateEncodedState();

        if (builder.mSlice != null) {
            mSlice = builder.mSlice;
        }
        mFlightParameters = builder.mFlightParameters;

        mMultipleCloudAware = builder.mMultipleCloudAware;

        //Initialize the diagnostic properties.

        //TODO: Need to figure out how to flow this information down
        mLibraryVersion =  builder.mLibraryVersion;
        mLibraryName = builder.mLibraryName;
        mDiagnosticOS = String.valueOf(Build.VERSION.SDK_INT);
        mDiagnosticDM = android.os.Build.MODEL;
        if (Build.VERSION.SDK_INT < Build.VERSION_CODES.LOLLIPOP) {
            mDiagnosticCPU = Build.CPU_ABI;
        } else {
            final String[] supportedABIs = Build.SUPPORTED_ABIS;
            if (supportedABIs != null && supportedABIs.length > 0) {
                mDiagnosticCPU = supportedABIs[0];
            }
        }
    }


    public abstract static class Builder<B extends MicrosoftAuthorizationRequest.Builder<B>> extends AuthorizationRequest.Builder<B> {
        /**
         * Required.
         */
        private URL mAuthority;
        /**
         * Used to secure authorization code grants via Proof Key for Code Exchange (PKCE) from a native client.
         */
        private PkceChallenge mPkceChallenge;
        /**
         * The version of the calling library.
         */
        private String mLibraryVersion;

        /**
         * The name of the calling library.
         */
        private String mLibraryName;

        private AzureActiveDirectorySlice mSlice;

        private Map<String, String> mFlightParameters = new HashMap<>();

        private Boolean mMultipleCloudAware;

        public Builder() {
        }

        public B setAuthority(URL authority) {
            mAuthority = authority;
            return self();
        }

        public B setPkceChallenge(PkceChallenge pkceChallenge) {
            mPkceChallenge = pkceChallenge;
            return self();
        }

        public B setLibraryVersion(String libraryVersion) {
            mLibraryVersion = libraryVersion;
            return self();
        }

        public B setLibraryName(String libraryName) {
            mLibraryName = libraryName;
            return self();
        }

        public B setSlice(AzureActiveDirectorySlice slice) {
            mSlice = slice;
            return self();
        }

        public B setFlightParameters(Map<String, String> flightParameters) {
            mFlightParameters = flightParameters;
            return self();
        }

        public B setMultipleCloudAware(boolean multipleCloudAware) {
            mMultipleCloudAware = multipleCloudAware;
            return self();
        }

        public abstract B self();

    }

    public URL getAuthority() {
        return mAuthority;
    }

    public String getLoginHint() {
        return mLoginHint;
    }

    public UUID getCorrelationId() {
        return mCorrelationId;
    }

    public PkceChallenge getPkceChallenge() {
        return mPkceChallenge;
    }

    public String getLibraryVersion() {
        return mLibraryVersion;
    }

    public String getLibraryName() {
        return mLibraryName;
    }

    public String getDiagnosticOS() {
        return mDiagnosticOS;
    }

    public String getDiagnosticCPU() {
        return mDiagnosticCPU;
    }

    public String getDiagnosticDM() {
        return mDiagnosticDM;
    }

    public Boolean getMultipleCloudAware() {return mMultipleCloudAware;}

    public String getCodeChallenge() { return mCodeChallenge;}

    public String getCodeChallengeMethod() { return mCodeChallengeMethod;}

    public static String generateEncodedState() {
        final UUID stateUUID1 = UUID.randomUUID();
        final UUID stateUUID2 = UUID.randomUUID();
        final String state = stateUUID1.toString() + "-" + stateUUID2.toString();

        String encodedState;

        try {
            encodedState = Base64.encodeToString(state.getBytes("UTF-8"), Base64.NO_PADDING | Base64.URL_SAFE | Base64.NO_WRAP);
        } catch (Exception e) {
            throw new IllegalStateException("Error generating encoded state parameter for Authorization Request", e);
        }

        return encodedState;

    }

    public static String decodeState(final String encodedState) {
        if (StringUtil.isEmpty(encodedState)) {
            Logger.warn(TAG, "Decode state failed because the input state is empty.");
            return null;
        }

        final byte[] stateBytes = Base64.decode(encodedState, Base64.NO_PADDING | Base64.URL_SAFE);
        return new String(stateBytes, Charset.defaultCharset());
    }

    @Override
    public Uri getAuthorizationRequestAsHttpRequest() throws UnsupportedEncodingException {
        Uri.Builder uriBuilder = Uri.parse(getAuthorizationEndpoint()).buildUpon();
        for (Map.Entry<String, Object> entry : ObjectMapper.serializeObjectHashMap(this).entrySet()) {
            uriBuilder.appendQueryParameter(entry.getKey(), entry.getValue().toString());
        }

        // Add extra qp, if present...
        if (null != getExtraQueryParams() && !getExtraQueryParams().isEmpty()) {
            for (final Pair<String, String> queryParam : getExtraQueryParams()) {
                uriBuilder.appendQueryParameter(queryParam.first, queryParam.second);
            }
        }

        return uriBuilder.build();
    }
}<|MERGE_RESOLUTION|>--- conflicted
+++ resolved
@@ -107,12 +107,8 @@
     @SerializedName("x-client-DM")
     private String mDiagnosticDM;
 
-<<<<<<< HEAD
-    @Expose()
-    @SerializedName("instance_aware")
-=======
+    @Expose()
     @SerializedName(INSTANCE_AWARE)
->>>>>>> 127e22a4
     private Boolean mMultipleCloudAware;
 
     protected transient AzureActiveDirectorySlice mSlice;
