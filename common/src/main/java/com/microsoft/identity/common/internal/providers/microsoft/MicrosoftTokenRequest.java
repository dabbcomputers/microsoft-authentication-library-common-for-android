--- conflicted
+++ resolved
@@ -55,12 +55,8 @@
     @SerializedName(CORRELATION_ID)
     private UUID mCorrelationId;
 
-<<<<<<< HEAD
+    @Expose()
     @SerializedName(ID_TOKEN_VERSION)
-=======
-    @Expose()
-    @SerializedName(ID_TOKEN_VERSIOM)
->>>>>>> b5711a5e
     private String mIdTokenVersion;
 
     @Expose()
@@ -95,7 +91,7 @@
         return this.mClientInfoEnabled;
     }
 
-    public void setCorrelationId(UUID correlationId){
+    public void setCorrelationId(UUID correlationId) {
         mCorrelationId = correlationId;
     }
 
