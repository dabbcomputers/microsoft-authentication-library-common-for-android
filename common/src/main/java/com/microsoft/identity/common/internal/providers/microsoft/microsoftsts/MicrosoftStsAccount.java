// Copyright (c) Microsoft Corporation.
// All rights reserved.
//
// This code is licensed under the MIT License.
//
// Permission is hereby granted, free of charge, to any person obtaining a copy
// of this software and associated documentation files(the "Software"), to deal
// in the Software without restriction, including without limitation the rights
// to use, copy, modify, merge, publish, distribute, sublicense, and / or sell
// copies of the Software, and to permit persons to whom the Software is
// furnished to do so, subject to the following conditions :
//
// The above copyright notice and this permission notice shall be included in
// all copies or substantial portions of the Software.
//
// THE SOFTWARE IS PROVIDED "AS IS", WITHOUT WARRANTY OF ANY KIND, EXPRESS OR
// IMPLIED, INCLUDING BUT NOT LIMITED TO THE WARRANTIES OF MERCHANTABILITY,
// FITNESS FOR A PARTICULAR PURPOSE AND NONINFRINGEMENT. IN NO EVENT SHALL THE
// AUTHORS OR COPYRIGHT HOLDERS BE LIABLE FOR ANY CLAIM, DAMAGES OR OTHER
// LIABILITY, WHETHER IN AN ACTION OF CONTRACT, TORT OR OTHERWISE, ARISING FROM,
// OUT OF OR IN CONNECTION WITH THE SOFTWARE OR THE USE OR OTHER DEALINGS IN
// THE SOFTWARE.
package com.microsoft.identity.common.internal.providers.microsoft.microsoftsts;

import android.support.annotation.NonNull;

import com.microsoft.identity.common.adal.internal.util.StringExtensions;
import com.microsoft.identity.common.internal.providers.microsoft.MicrosoftAccount;
import com.microsoft.identity.common.internal.providers.microsoft.azureactivedirectory.ClientInfo;
import com.microsoft.identity.common.internal.providers.oauth2.IDToken;

import java.util.Map;

public class MicrosoftStsAccount extends MicrosoftAccount {

    public MicrosoftStsAccount(IDToken idToken, String uid, final String uTid) {
        super(idToken, uid, uTid);
    }

    /**
     * Creates an MicrosoftStsAccount based on the contents of the IDToken and based on the contents of the ClientInfo JSON
     * returned as part of the TokenResponse
     *
     * @param idToken    The IDToken for this Account.
     * @param clientInfo The ClientInfo for this Account.
     * @return The newly created MicrosoftStsAccount.
     */
<<<<<<< HEAD
    public static MicrosoftStsAccount create(@NonNull final IDToken idToken,
                                             @NonNull final ClientInfo clientInfo) {
        final String uid = clientInfo.getUid();
        final String uTid = clientInfo.getUtid();
=======
    public static MicrosoftStsAccount create(final IDToken idToken, ClientInfo clientInfo) {
        if (null == clientInfo) {
            throw new IllegalArgumentException("ClientInfo cannot be null");
        }
>>>>>>> 68ceb9cd

        final String uid = clientInfo.getUid();
        final String uTid = clientInfo.getUtid();

        return new MicrosoftStsAccount(idToken, uid, uTid);
    }

    @Override
    public String getAuthorityType() {
        return "MSSTS";
    }

    @Override
    protected String getDisplayableId(final Map<String, String> claims) {
        if (!StringExtensions.isNullOrBlank(claims.get(MicrosoftStsIdToken.PREFERRED_USERNAME))) {
            return claims.get(MicrosoftStsIdToken.PREFERRED_USERNAME);
        } else if (!StringExtensions.isNullOrBlank(claims.get(MicrosoftStsIdToken.EMAIL))) {
            return claims.get(MicrosoftStsIdToken.EMAIL);
        }

        return null;
    }

}<|MERGE_RESOLUTION|>--- conflicted
+++ resolved
@@ -25,6 +25,7 @@
 import android.support.annotation.NonNull;
 
 import com.microsoft.identity.common.adal.internal.util.StringExtensions;
+import com.microsoft.identity.common.internal.logging.Logger;
 import com.microsoft.identity.common.internal.providers.microsoft.MicrosoftAccount;
 import com.microsoft.identity.common.internal.providers.microsoft.azureactivedirectory.ClientInfo;
 import com.microsoft.identity.common.internal.providers.oauth2.IDToken;
@@ -32,6 +33,8 @@
 import java.util.Map;
 
 public class MicrosoftStsAccount extends MicrosoftAccount {
+
+    private static final String TAG = MicrosoftStsAccount.class.getSimpleName();
 
     public MicrosoftStsAccount(IDToken idToken, String uid, final String uTid) {
         super(idToken, uid, uTid);
@@ -45,22 +48,19 @@
      * @param clientInfo The ClientInfo for this Account.
      * @return The newly created MicrosoftStsAccount.
      */
-<<<<<<< HEAD
     public static MicrosoftStsAccount create(@NonNull final IDToken idToken,
                                              @NonNull final ClientInfo clientInfo) {
-        final String uid = clientInfo.getUid();
-        final String uTid = clientInfo.getUtid();
-=======
-    public static MicrosoftStsAccount create(final IDToken idToken, ClientInfo clientInfo) {
-        if (null == clientInfo) {
-            throw new IllegalArgumentException("ClientInfo cannot be null");
-        }
->>>>>>> 68ceb9cd
+        final String methodName = "create";
+        Logger.entering(TAG, methodName, idToken, clientInfo);
 
         final String uid = clientInfo.getUid();
         final String uTid = clientInfo.getUtid();
 
-        return new MicrosoftStsAccount(idToken, uid, uTid);
+        MicrosoftStsAccount acct = new MicrosoftStsAccount(idToken, uid, uTid);
+
+        Logger.exiting(TAG, methodName, acct);
+
+        return acct;
     }
 
     @Override
