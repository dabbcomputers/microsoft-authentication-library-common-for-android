--- conflicted
+++ resolved
@@ -56,12 +56,6 @@
                 TokenRequest,
                 MicrosoftStsTokenResponse,
                 TokenResult> {
-
-<<<<<<< HEAD
-    private MicrosoftStsOAuth2Configuration mConfig; //NOPMD
-
-=======
->>>>>>> 7e3bb992
     /**
      * Constructor of MicrosoftStsOAuth2Strategy.
      *
