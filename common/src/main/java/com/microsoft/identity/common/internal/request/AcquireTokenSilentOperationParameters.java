--- conflicted
+++ resolved
@@ -36,14 +36,9 @@
 
     private final static String TAG = AcquireTokenSilentOperationParameters.class.getSimpleName();
 
-<<<<<<< HEAD
-    private transient RefreshTokenRecord mRefreshToken;
-=======
     private static final Object sLock = new Object();
 
-    private RefreshTokenRecord mRefreshToken;
->>>>>>> 4d7f87ca
-
+    private transient RefreshTokenRecord mRefreshToken;
 
     public RefreshTokenRecord getRefreshToken() {
         return mRefreshToken;
