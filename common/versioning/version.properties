--- conflicted
+++ resolved
@@ -1,7 +1,3 @@
 #Thu Aug 02 12:03:16 PDT 2018
-<<<<<<< HEAD
-versionName=0.0.10-RC7
-=======
 versionName=0.0.10-RC8
->>>>>>> 4e7ee9a6
 versionCode=1